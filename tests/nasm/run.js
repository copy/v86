--- conflicted
+++ resolved
@@ -350,14 +350,6 @@
         return true;
     };
 
-<<<<<<< HEAD
-        emulator.bus.register('cpu-event-halt', function() {
-            const filename = TEST_DIR + test.img_name;
-            const evaluated_mmxs = this.cpu.reg_mmxs;
-            const evaluated_xmm32s = this.cpu.reg_xmm32s;
-            let individual_failures = [];
-            let json_index = 0 ;
-=======
     emulator.bus.register("cpu-event-halt", function() {
         finish_test();
     });
@@ -368,7 +360,6 @@
         {
             return;
         }
->>>>>>> 8107f26f
 
         waiting_to_receive_next_test = true;
         clearTimeout(test_timeout);
@@ -412,31 +403,11 @@
                 let reg = cpu.reg32[i];
                 if (reg !== expected_reg32[i]) {
                     individual_failures.push({
-<<<<<<< HEAD
-                        reg: `mmx${ i>>1 }[${ i%2 }]`,
-                        index: i,
-                        actual: evaluated_mmxs[i],
-                        expected: test.fixture_array[i]
-=======
                         name: "cpu.reg32[" + i + "]",
                         expected: expected_reg32[i],
                         actual: reg,
->>>>>>> 8107f26f
                     });
                 }
-                json_index++;
-            }
-
-            for (let i = 0; i < evaluated_xmm32s.length; i++) {
-                if (evaluated_xmm32s[i] !== test.fixture_array[json_index]) {
-                    individual_failures.push({
-                        reg: `xmm${ i>>2 }[${ i%4 }]`,
-                        index: i,
-                        actual: evaluated_xmm32s[i],
-                        expected: test.fixture_array[json_index]
-                    });
-                }
-                json_index++;
             }
 
             if(fpu_tag !== FPU_TAG_ALL_INVALID)
