--- conflicted
+++ resolved
@@ -281,8 +281,7 @@
 var WASM_TABLE_SIZE = 900;
 
 /** @const */
-<<<<<<< HEAD
-var MXCSR_MASK = (0xFFFF & ~(1 << 6));
+var WASM_TABLE_OFFSET = 1024;
 
 
 /** @const */
@@ -296,7 +295,4 @@
 /** @const */
 var MIXER_SRC_PCSPEAKER = 1;
 /** @const */
-var MIXER_SRC_DAC = 2;
-=======
-var WASM_TABLE_OFFSET = 1024;
->>>>>>> 8107f26f
+var MIXER_SRC_DAC = 2;