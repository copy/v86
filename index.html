<!doctype html>
<meta http-equiv="Content-Type" content="text/html; charset=utf-8">

<title>Virtual x86</title>
<meta name="viewport" content="width=device-width,minimum-scale=1.0,maximum-scale=1.0,user-scalable=no">
<meta name="description" content="Run KolibriOS, Linux or Windows 98 in your browser">

<script src="build/v86_all.js"></script>
<link rel="stylesheet" href="v86.css">

<div>
    <div id="boot_options">
<<<<<<< HEAD
        <h4>Quickstart</h4>
        <input type="button" value="ReactOS (32 MB)" id="start_reactos">
        - Restored from snapshot<br>
        <input type="button" value="Windows 95 (6.7 MB)" id="start_windows95">
        - Restored from snapshot<br>
        <input type="button" value="FreeBSD 10.2 (13.0 MB)" id="start_freebsd">
        - Restored from snapshot<br>
        <input type="button" value="Oberon (16.0 MB)" id="start_oberon">
        - Native Oberon 2.3.6 (<a href="https://lists.inf.ethz.ch/pipermail/oberon/2013/006844.html">via</a>)<br>
        <input type="button" value="Windows 98 (12.0 MB)" id="start_windows98">
        - Including Minesweeper and audio, additional sectors are loaded as needed<br>
        <input type="button" value="Arch Linux (10.1 MB)" id="start_archlinux">
        - A complete Arch Linux restored from a snapshot, additional files are loaded as needed<br>
        <input type="button" value="KolibriOS (1.4 MB)" id="start_kolibrios">
        - Graphical OS, takes about 60 seconds to boot<br>
        <input type="button" value="Linux 2.6 (5.4 MB)" id="start_linux26">
        - With busybox, Lua interpreter and test cases, takes about 20 seconds to boot<br>
        <input type="button" value="Linux 3.18 (8.3 MB)" id="start_linux3">
        - With internet access, telnet, ping, wget and links. Takes about 60 seconds to boot. Run <code>udhcpc</code> for networking. Exchange files through <code>/mnt/</code>.<br>
        <input type="button" value="Windows 1.01 (1.4 MB)" id="start_windows1">
        - Takes 1 second to boot<br>
        <input type="button" value="MS-DOS 6.22 (3.4 MB)" id="start_msdos">
        - Takes 10 seconds to boot. With Enhanced Tools, QBasic and everything from the FreeDOS image<br>
        <input type="button" value="FreeDOS (0.7 MB)" id="start_freedos">
        - With nasm, vim, debug.com, some games and demos, takes 1 second to boot<br>
        <input type="button" value="OpenBSD (1.4 MB)" id="start_openbsd">
        - Random boot floppy, takes about 60 seconds<br>
        <input type="button" value="Solar OS (1.4 MB)" id="start_solos">
        - Simple graphical OS<br>
        <input type="button" value="Bootchess (0.2 MB)" id="start_bootchess">
        - A tiny chess program written in the boot sector
=======
        <h4>Select profile</h4>
        <table id="oses">
            <tr id="start_archlinux"><td><a href="?profile=archlinux">Arch Linux</a> <small>12 MB</small></td><td>
            A complete Arch Linux restored from a snapshot, additional files are loaded as needed</td></tr>
            <tr id="start_dsl"><td><a href="?profile=dsl">Damn Small Linux</a> <small>50 MB</small></td><td>
            Graphical Linux with 2.4 kernel, Firefox 2.0 and more. Takes 1 minute to boot.</td></tr>
            <tr id="start_buildroot"><td><a href="?profile=buildroot">Buildroot Linux</a> <small>5.0 MB</small></td><td>
            Minimal Linux with busybox, Lua, tests, internet access, ping, telnet and curl. Exchange files through <code>/mnt/</code>.</td></tr>

            <tr id="start_reactos"><td><a href="?profile=reactos">ReactOS</a> <small>18 MB</small></td><td>
            Windows-compatible OS. Restored from snapshot</td></tr>
            <tr id="start_windows98"><td><a href="?profile=windows98">Windows 98</a> <small>9.7 MB</small></td><td>
            Including Minesweeper and Internet Explorer with internet access. Additional sectors are loaded as needed.</td></tr>
            <tr id="start_windows95"><td><a href="?profile=windows95">Windows 95</a> <small>4.6 MB</small></td><td>
            Restored from snapshot</td></tr>
            <tr id="start_windows1"><td><a href="?profile=windows1">Windows 1.01</a> <small>0.6 MB</small></td><td>
            Takes 1 second to boot</td></tr>
            <tr id="start_msdos"><td><a href="?profile=msdos">MS-DOS 6.22</a> <small>4.4 MB</small></td><td>
            With Enhanced Tools, QBasic, vim, games and demos.</td></tr>
            <tr id="start_freedos"><td><a href="?profile=freedos">FreeDOS</a> <small>0.5 MB</small></td><td>
            With nasm, vim, debug.com, Rogue, some games and demos.</td></tr>

            <tr id="start_freebsd"><td><a href="?profile=freebsd">FreeBSD</a> <small>17 MB</small></td><td>
            FreeBSD 12.0 base install. Restored from snapshot.</td></tr>
            <tr id="start_openbsd"><td><a href="?profile=openbsd">OpenBSD</a> <small>12 MB</small></td><td>
            OpenBSD 6.6 base install. Restored from snapshot.</td></tr>
            <tr id="start_9front"><td><a href="?profile=9front">9front</a> <small>4.4 MB</small></td><td>
            A Plan 9 fork.</td></tr>
            <tr id="start_haiku"><td><a href="?profile=haiku">Haiku</a> <small>46 MB</small></td><td>
            Restored from snapshot. Includes network support.</td></tr>

            <tr id="start_oberon"><td><a href="?profile=oberon">Oberon</a> <small>1.2 MB</small></td><td>
            Native Oberon 2.3.6</td></tr>
            <tr id="start_kolibrios"><td><a href="?profile=kolibrios">KolibriOS</a> <small>1.4 MB</small></td><td>
            Fast graphical OS written in Assembly</td></tr>
            <tr id="start_qnx"><td><a href="?profile=qnx">QNX</a> <small>1.3 MB</small></td><td>
            QNX 4.05 Demo disk (no networking)</td></tr>
            <tr id="start_solos"><td><a href="?profile=solos">Solar OS</a> <small>0.3 MB</small></td><td>
            Simple graphical OS</td></tr>
            <tr id="start_bootchess"><td><a href="?profile=bootchess">Bootchess</a> <small>0.1 MB</small></td><td>
            A tiny chess program written in the boot sector</td></tr>
        </table>
>>>>>>> 8107f26f

        <hr>
        <h4>Setup</h4>
        <table>
            <tr>
                <td width="350"><label for="cd_image">CD image</label></td>
                <td>
                    <input type="file" id="cd_image">
                </td>
            </tr>

            <tr>
                <td><label for="floppy_image">Floppy disk image</label></td>
                <td> <input type="file" id="floppy_image"><br></td>
            </tr>

            <tr>
<<<<<<< HEAD
                <td>Hard drive disk image</td>
                <td><input type="file" id="hda_image"><br></td>
=======
                <td><label for="hd_image">Hard drive disk image</label></td>
                <td><input type="file" id="hd_image"><br></td>
>>>>>>> 8107f26f
            </tr>

            <!--
            <tr>
                <td><label for="multiboot_image">Multiboot kernel image (experimental)</td>
                <td><input type="file" id="multiboot_image"><br></td>
            </tr>
            -->


            <tr>
                <td colspan="2"><small>Disk images are not uploaded to the server</small><hr></td>
            </tr>

            <tr>
                <td><label for="memory_size">Memory size</label></td>
                <td>
                    <input id="memory_size" type="number" value="128" min="16" max="2048" step="16"> MB<br>
                </td>
            </tr>

            <tr>
                <td><label for="video_memory_size">Video Memory size</label></td>
                <td>
                    <input id="video_memory_size" type="number" value="8" min="1" max="128" step="1"> MB<br>
                </td>
            </tr>

            <tr>
                <td><label for="networking_proxy">Networking proxy (leave blank to disable)</label></td>
                <td>
                    <input id="networking_proxy" type="text" value="wss://relay.widgetry.org/">
                </td>
            </tr>

            <tr>
                <td colspan="2"><hr></td>
            </tr>

            <tr>
                <td><label for="disable_audio">Disable audio</label></td>
                <td>
                    <input id="disable_audio" type="checkbox"><br>
                </td>
            </tr>

            <tr>
                <td><label for="enable_acpi">Enable ACPI (experimental)</label></td>
                <td>
                    <input id="enable_acpi" type="checkbox"><br>
                </td>
            </tr>

            <tr>
                <td colspan="2"><hr></td>
            </tr>

            <tr>
                <td><label for="boot_order">Boot order</label></td>
                <td>
                    <select id="boot_order">
                        <option value="213">CD / Floppy / Hard Disk</option>
                        <option value="123">CD / Hard Disk / Floppy</option>
                        <option value="231">Floppy / CD / Hard Disk</option>
                        <option value="321">Floppy / Hard Disk / CD</option>
                        <option value="312">Hard Disk / Floppy / CD</option>
                        <option value="132">Hard Disk / CD / Floppy</option>
                    </select>
                 </td>
            </tr>
        </table>

        <br>
        <button id="start_emulation">Start Emulation</button>
    </div>

    <div id="runtime_options" style="display: none">
        <input type="button" value="Pause" id="run">
        <input type="button" value="Reset" id="reset">
        <input type="button" value="Exit" id="exit">
        <input type="button" value="Send Ctrl-Alt-Del" id="ctrlaltdel">
        <input type="button" value="Send Alt-Tab" id="alttab">
        <input type="button" value="Get floppy image" id="get_fda_image">
        <input type="button" value="Get second floppy image" id="get_fdb_image">
        <input type="button" value="Get hard disk image" id="get_hda_image">
        <input type="button" value="Get second hard disk image" id="get_hdb_image">
        <input type="button" value="Get cdrom image" id="get_cdrom_image">
        <input type="button" value="Save State" id="save_state">
        <input type="button" value="Load State" id="load_state"> <input type="file" style="display: none" id="load_state_input">
        <input type="button" value="Memory Dump" id="memory_dump">
        <input type="button" value="Disable mouse" id="toggle_mouse">
        <input type="button" value="Lock mouse" id="lock_mouse">
        <input type="button" value="Go fullscreen" id="fullscreen">
        <input type="button" value="Take screenshot (only graphic modes)" id="take_screenshot">

        <label>
            Scale:
            <input type="number" min="0.25" step="0.25" value="1.0" id="scale" style="width: 50px">
        </label>

        <br>
        <label id="change_fda" style="display: none">
            Change floppy:
            <input type="file">
        </label>

        <label id="change_cdrom" style="display: none">
            Change CD:
            <input type="file">
        </label>

        <br>

    </div>
    <pre style="display: none" id="loading"></pre>
</div>

<div id="screen_container" style="display: none">
    <div id="screen"></div>
    <canvas id="vga"></canvas>
    <div style="position: absolute; top: 0; z-index: 10">
        <textarea class="phone_keyboard"></textarea>
    </div>
</div>


<div id="runtime_infos" style="display: none">
    Running: <span id="running_time">0s</span> <br>
    Speed: <span id="speed">0</span> mIPS<br>
    Avg speed: <span id="avg_speed">0</span> mIPS<br>
    <br>
    <div id="info_storage" style="display: none">
        <b>IDE device (HDA or CDROM)</b><br>
        Sectors read: <span id="info_storage_sectors_read">0</span><br>
        Bytes read: <span id="info_storage_bytes_read">0</span><br>
        Sectors written: <span id="info_storage_sectors_written">0</span><br>
        Bytes written: <span id="info_storage_bytes_written">0</span><br>
        Status: <span id="info_storage_status"></span><br>
        <br>
    </div>
    <div id="info_filesystem" style="display: none">
        <b>9p Filesystem</b><br>
        Bytes read: <span id="info_filesystem_bytes_read">0</span><br>
        Bytes written: <span id="info_filesystem_bytes_written">0</span><br>
        <div style="white-space: nowrap; overflow-x: hidden">Last file: <span id="info_filesystem_last_file"></span></div>
        Status: <span id="info_filesystem_status"></span><br>
        <br>
    </div>
    <div id="info_network" style="display: none">
        <b>Network</b><br>
        Bytes received: <span id="info_network_bytes_received">0</span><br>
        Bytes transmitted: <span id="info_network_bytes_transmitted">0</span><br>
        <br>
    </div>
    <b>VGA</b><br>
    Mode: <span id="info_vga_mode"></span><br>
    Resolution: <span id="info_res">-</span><br>
    BPP: <span id="info_bpp">-</span><br>
    <br>
    Mouse: <span id="info_mouse_enabled">No</span><br>

    <div id="description" style="display: none"><br></div>
</div>

<div id="filesystem_panel" style="display: none">
    <label>
        Send files to emulator<br>
        <input type="file" id="filesystem_send_file" multiple>
    </label>
    <br><br>
    <label>
        Get file from emulator<br>
        <input type="text" id="filesystem_get_file" placeholder="Absolute path">
    </label>
</div>

<br style="clear: both"><br>

<div id="terminal"></div>

<br style="clear: both">
<code>Version: <a href="https://github.com/copy/v86/commits/b40c8ad2">b40c8ad2</a> (Apr 23, 2020 01:04)</code>

<hr>
<a href="debug.html">Enable debug</a>
&mdash;
<a href="https://github.com/copy/v86/blob/master/Readme.md">Readme</a>
&mdash;
<a href="https://github.com/copy/v86">Project on Github</a>
&mdash;
<a href="https://github.com/copy/v86#compatibility">Compatibility</a><|MERGE_RESOLUTION|>--- conflicted
+++ resolved
@@ -10,39 +10,6 @@
 
 <div>
     <div id="boot_options">
-<<<<<<< HEAD
-        <h4>Quickstart</h4>
-        <input type="button" value="ReactOS (32 MB)" id="start_reactos">
-        - Restored from snapshot<br>
-        <input type="button" value="Windows 95 (6.7 MB)" id="start_windows95">
-        - Restored from snapshot<br>
-        <input type="button" value="FreeBSD 10.2 (13.0 MB)" id="start_freebsd">
-        - Restored from snapshot<br>
-        <input type="button" value="Oberon (16.0 MB)" id="start_oberon">
-        - Native Oberon 2.3.6 (<a href="https://lists.inf.ethz.ch/pipermail/oberon/2013/006844.html">via</a>)<br>
-        <input type="button" value="Windows 98 (12.0 MB)" id="start_windows98">
-        - Including Minesweeper and audio, additional sectors are loaded as needed<br>
-        <input type="button" value="Arch Linux (10.1 MB)" id="start_archlinux">
-        - A complete Arch Linux restored from a snapshot, additional files are loaded as needed<br>
-        <input type="button" value="KolibriOS (1.4 MB)" id="start_kolibrios">
-        - Graphical OS, takes about 60 seconds to boot<br>
-        <input type="button" value="Linux 2.6 (5.4 MB)" id="start_linux26">
-        - With busybox, Lua interpreter and test cases, takes about 20 seconds to boot<br>
-        <input type="button" value="Linux 3.18 (8.3 MB)" id="start_linux3">
-        - With internet access, telnet, ping, wget and links. Takes about 60 seconds to boot. Run <code>udhcpc</code> for networking. Exchange files through <code>/mnt/</code>.<br>
-        <input type="button" value="Windows 1.01 (1.4 MB)" id="start_windows1">
-        - Takes 1 second to boot<br>
-        <input type="button" value="MS-DOS 6.22 (3.4 MB)" id="start_msdos">
-        - Takes 10 seconds to boot. With Enhanced Tools, QBasic and everything from the FreeDOS image<br>
-        <input type="button" value="FreeDOS (0.7 MB)" id="start_freedos">
-        - With nasm, vim, debug.com, some games and demos, takes 1 second to boot<br>
-        <input type="button" value="OpenBSD (1.4 MB)" id="start_openbsd">
-        - Random boot floppy, takes about 60 seconds<br>
-        <input type="button" value="Solar OS (1.4 MB)" id="start_solos">
-        - Simple graphical OS<br>
-        <input type="button" value="Bootchess (0.2 MB)" id="start_bootchess">
-        - A tiny chess program written in the boot sector
-=======
         <h4>Select profile</h4>
         <table id="oses">
             <tr id="start_archlinux"><td><a href="?profile=archlinux">Arch Linux</a> <small>12 MB</small></td><td>
@@ -85,7 +52,6 @@
             <tr id="start_bootchess"><td><a href="?profile=bootchess">Bootchess</a> <small>0.1 MB</small></td><td>
             A tiny chess program written in the boot sector</td></tr>
         </table>
->>>>>>> 8107f26f
 
         <hr>
         <h4>Setup</h4>
@@ -103,13 +69,8 @@
             </tr>
 
             <tr>
-<<<<<<< HEAD
-                <td>Hard drive disk image</td>
+                <td><label for="hda_image">Hard drive disk image</label></td>
                 <td><input type="file" id="hda_image"><br></td>
-=======
-                <td><label for="hd_image">Hard drive disk image</label></td>
-                <td><input type="file" id="hd_image"><br></td>
->>>>>>> 8107f26f
             </tr>
 
             <!--
